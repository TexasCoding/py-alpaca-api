[tool.poetry]
name = "py-alpaca-api"
<<<<<<< HEAD
version = "0.5.7"
=======
version = "0.5.9"
>>>>>>> 3f8d394d
description = "Python package, for communicating with Alpaca Markets REST API."
authors = ["TexasCoding <jeff10278@me.com>"]
license = "MIT"
readme = "README.md"
homepage = "https://github.com/TexasCoding/py-alpaca-api"
repository = "https://github.com/TexasCoding/py-alpaca-api"
documentation = "https://py-alpaca-api.readthedocs.io/en/latest/"
keywords = ["alpaca", "python"]

[tool.poetry.dependencies]
python = "^3.12"
pandas = "^2.2.2"
requests = "^2.31.0"
numpy = "^1.26.4"
pendulum = "^3.0.0"


[tool.poetry.group.dev.dependencies]
pytest = "^8.2.0"
requests-mock = "^1.12.1"
black = "^24.4.2"
isort = "^5.13.2"
pre-commit = "^3.7.1"
ipykernel = "^6.29.4"
pytest-mock = "^3.14.0"
pytest-mock-server = "^0.3.0"
python-dotenv = "^1.0.1"
coverage = "^7.5.1"


[tool.poetry.group.test.dependencies]
flake8 = "^7.0.0"


[tool.poetry.group.doc.dependencies]
sphinx = "^7.3.7"
sphinx-autobuild = "^2024.4.16"
myst-parser = "^3.0.1"
nbsphinx = "^0.9.4"
sphinx-autoapi = "^3.0.0"
sphinx-rtd-theme = "^2.0.0"

[tool.black]
line-length = 79
exclude = '''
/(
\.git
| \.hg
| \.mypy_cache
| \.tox
| \.venv
| _build
| buck-out
| build
| dist
| docs
)/
'''

[tool.isort]
profile = "black"
known_third_party = []

[build-system]
requires = ["poetry-core"]
build-backend = "poetry.core.masonry.api"
<|MERGE_RESOLUTION|>--- conflicted
+++ resolved
@@ -1,10 +1,6 @@
 [tool.poetry]
 name = "py-alpaca-api"
-<<<<<<< HEAD
-version = "0.5.7"
-=======
 version = "0.5.9"
->>>>>>> 3f8d394d
 description = "Python package, for communicating with Alpaca Markets REST API."
 authors = ["TexasCoding <jeff10278@me.com>"]
 license = "MIT"
